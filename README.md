# Full Stack FastAPI Template

<a href="https://github.com/fastapi/full-stack-fastapi-template/actions?query=workflow%3ATest" target="_blank"><img src="https://github.com/fastapi/full-stack-fastapi-template/workflows/Test/badge.svg" alt="Test"></a>
<a href="https://coverage-badge.samuelcolvin.workers.dev/redirect/fastapi/full-stack-fastapi-template" target="_blank"><img src="https://coverage-badge.samuelcolvin.workers.dev/fastapi/full-stack-fastapi-template.svg" alt="Coverage"></a>

## Technology Stack and Features

- ⚡ [**FastAPI**](https://fastapi.tiangolo.com) for the Python backend API.
    - 🧰 [SQLModel](https://sqlmodel.tiangolo.com) for the Python SQL database interactions (ORM).
    - 🔍 [Pydantic](https://docs.pydantic.dev), used by FastAPI, for the data validation and settings management.
    - 💾 [PostgreSQL](https://www.postgresql.org) as the SQL database.
- 🚀 [React](https://react.dev) for the frontend.
    - 💃 Using TypeScript, hooks, Vite, and other parts of a modern frontend stack.
    - 🎨 [Chakra UI](https://chakra-ui.com) for the frontend components.
    - 🤖 An automatically generated frontend client.
    - 🧪 [Playwright](https://playwright.dev) for End-to-End testing.
    - 🦇 Dark mode support.
- 🐋 [Docker Compose](https://www.docker.com) for development and production.
- 🔒 Secure password hashing by default.
- 🔑 JWT (JSON Web Token) authentication.
- 📫 Email based password recovery.
- ✅ Tests with [Pytest](https://pytest.org).
- 📞 [Traefik](https://traefik.io) as a reverse proxy / load balancer.
- 🚢 Deployment instructions using Docker Compose, including how to set up a frontend Traefik proxy to handle automatic HTTPS certificates.
- 🏭 CI (continuous integration) and CD (continuous deployment) based on GitHub Actions.

### Dashboard Login

[![API docs](img/login.png)](https://github.com/fastapi/full-stack-fastapi-template)

### Dashboard - Admin

[![API docs](img/dashboard.png)](https://github.com/fastapi/full-stack-fastapi-template)

### Dashboard - Create User

[![API docs](img/dashboard-create.png)](https://github.com/fastapi/full-stack-fastapi-template)

### Dashboard - Items

[![API docs](img/dashboard-items.png)](https://github.com/fastapi/full-stack-fastapi-template)

### Dashboard - User Settings

[![API docs](img/dashboard-user-settings.png)](https://github.com/fastapi/full-stack-fastapi-template)

### Dashboard - Dark Mode

[![API docs](img/dashboard-dark.png)](https://github.com/fastapi/full-stack-fastapi-template)

### Interactive API Documentation

[![API docs](img/docs.png)](https://github.com/fastapi/full-stack-fastapi-template)

## How To Use It

Click the "Use this template" button in the top right corner, and select "Create a new repository"

![Click the "use this template" button](img/use-this-template.png)

✨ It just works. ✨

### How to Use a Private Repository

<<<<<<< HEAD
Just select "Private" for the visibility of your repo when creating it from the template.
=======
If you want to have a private repository, GitHub won't allow you to simply fork it as it doesn't allow changing the visibility of forks.

But you can do the following:

- Create a new GitHub repo, for example `my-full-stack`.
- Clone this repository manually, set the name with the name of the project you want to use, for example `my-full-stack`:

```bash
git clone git@github.com:fastapi/full-stack-fastapi-template.git my-full-stack
```

- Enter into the new directory:

```bash
cd my-full-stack
```

- Set the new origin to your new repository, copy it from the GitHub interface, for example:

```bash
git remote set-url origin git@github.com:octocat/my-full-stack.git
```

- Add this repo as another "remote" to allow you to get updates later:

```bash
git remote add upstream git@github.com:fastapi/full-stack-fastapi-template.git
```
>>>>>>> cdf9a654

![Creating a private Repo is easy](img/create-private-repo.png)

### Update From the Original Template

<<<<<<< HEAD
This repo comes with a "Sync Template Updates" action that runs once a day that checks for updates in the template repo and creates a pull request automatically in your repo if anything has updated
=======
After cloning the repository, and after doing changes, you might want to get the latest changes from this original template.

- Make sure you added the original repository as a remote, you can check it with:

```bash
git remote -v

origin    git@github.com:octocat/my-full-stack.git (fetch)
origin    git@github.com:octocat/my-full-stack.git (push)
upstream    git@github.com:fastapi/full-stack-fastapi-template.git (fetch)
upstream    git@github.com:fastapi/full-stack-fastapi-template.git (push)
```

- Pull the latest changes without merging:

```bash
git pull --no-commit upstream master
```
>>>>>>> cdf9a654

![Screenshot of an automated template update PR](img/automated-template-update-prs.png)

- If there are conflicts, you will need to check out the branch locally, or resolve them in the GitHub web interface.

#### For This Action to Work, You Must Allow Actions to Create and Approve PRs

![You need to grant GitHub Actions privileges to PRs](img/gh-actions-pr-perms.png)

### Configure

You can then update configs in the `.env` files to customize your configurations.

Before deploying it, make sure you change at least the values for:

- `SECRET_KEY`
- `FIRST_SUPERUSER_PASSWORD`
- `POSTGRES_PASSWORD`

You can (and should) pass these as environment variables from secrets.

Read the [deployment.md](./deployment.md) docs for more details.

### Generate Secret Keys

Some environment variables in the `.env` file have a default value of `changethis`.

You have to change them with a secret key, to generate secret keys you can run the following command:

```bash
python -c "import secrets; print(secrets.token_urlsafe(32))"
```

Copy the content and use that as password / secret key. And run that again to generate another secure key.

## How To Use It - Alternative With Copier

This repository also supports generating a new project using [Copier](https://copier.readthedocs.io).

It will copy all the files, ask you configuration questions, and update the `.env` files with your answers.

### Install Copier

You can install Copier with:

```bash
pip install copier
```

Or better, if you have [`pipx`](https://pipx.pypa.io/), you can run it with:

```bash
pipx install copier
```

**Note**: If you have `pipx`, installing copier is optional, you could run it directly.

### Generate a Project With Copier

Decide a name for your new project's directory, you will use it below. For example, `my-awesome-project`.

Go to the directory that will be the parent of your project, and run the command with your project's name:

```bash
copier copy https://github.com/fastapi/full-stack-fastapi-template my-awesome-project --trust
```

If you have `pipx` and you didn't install `copier`, you can run it directly:

```bash
pipx run copier copy https://github.com/fastapi/full-stack-fastapi-template my-awesome-project --trust
```

**Note** the `--trust` option is necessary to be able to execute a [post-creation script](https://github.com/fastapi/full-stack-fastapi-template/blob/master/.copier/update_dotenv.py) that updates your `.env` files.

### Input Variables

Copier will ask you for some data, you might want to have at hand before generating the project.

But don't worry, you can just update any of that in the `.env` files afterwards.

The input variables, with their default values (some auto generated) are:

- `project_name`: (default: `"FastAPI Project"`) The name of the project, shown to API users (in .env).
- `stack_name`: (default: `"fastapi-project"`) The name of the stack used for Docker Compose labels and project name (no spaces, no periods) (in .env).
- `secret_key`: (default: `"changethis"`) The secret key for the project, used for security, stored in .env, you can generate one with the method above.
- `first_superuser`: (default: `"admin@example.com"`) The email of the first superuser (in .env).
- `first_superuser_password`: (default: `"changethis"`) The password of the first superuser (in .env).
- `smtp_host`: (default: "") The SMTP server host to send emails, you can set it later in .env.
- `smtp_user`: (default: "") The SMTP server user to send emails, you can set it later in .env.
- `smtp_password`: (default: "") The SMTP server password to send emails, you can set it later in .env.
- `emails_from_email`: (default: `"info@example.com"`) The email account to send emails from, you can set it later in .env.
- `postgres_password`: (default: `"changethis"`) The password for the PostgreSQL database, stored in .env, you can generate one with the method above.
- `sentry_dsn`: (default: "") The DSN for Sentry, if you are using it, you can set it later in .env.

## Backend Development

Backend docs: [backend/README.md](./backend/README.md).

## Frontend Development

Frontend docs: [frontend/README.md](./frontend/README.md).

## Deployment

Deployment docs: [deployment.md](./deployment.md).

## Development

General development docs: [development.md](./development.md).

This includes using Docker Compose, custom local domains, `.env` configurations, etc.

## Release Notes

Check the file [release-notes.md](./release-notes.md).

## License

The Full Stack FastAPI Template is licensed under the terms of the MIT license.<|MERGE_RESOLUTION|>--- conflicted
+++ resolved
@@ -62,65 +62,13 @@
 
 ### How to Use a Private Repository
 
-<<<<<<< HEAD
 Just select "Private" for the visibility of your repo when creating it from the template.
-=======
-If you want to have a private repository, GitHub won't allow you to simply fork it as it doesn't allow changing the visibility of forks.
-
-But you can do the following:
-
-- Create a new GitHub repo, for example `my-full-stack`.
-- Clone this repository manually, set the name with the name of the project you want to use, for example `my-full-stack`:
-
-```bash
-git clone git@github.com:fastapi/full-stack-fastapi-template.git my-full-stack
-```
-
-- Enter into the new directory:
-
-```bash
-cd my-full-stack
-```
-
-- Set the new origin to your new repository, copy it from the GitHub interface, for example:
-
-```bash
-git remote set-url origin git@github.com:octocat/my-full-stack.git
-```
-
-- Add this repo as another "remote" to allow you to get updates later:
-
-```bash
-git remote add upstream git@github.com:fastapi/full-stack-fastapi-template.git
-```
->>>>>>> cdf9a654
 
 ![Creating a private Repo is easy](img/create-private-repo.png)
 
 ### Update From the Original Template
 
-<<<<<<< HEAD
 This repo comes with a "Sync Template Updates" action that runs once a day that checks for updates in the template repo and creates a pull request automatically in your repo if anything has updated
-=======
-After cloning the repository, and after doing changes, you might want to get the latest changes from this original template.
-
-- Make sure you added the original repository as a remote, you can check it with:
-
-```bash
-git remote -v
-
-origin    git@github.com:octocat/my-full-stack.git (fetch)
-origin    git@github.com:octocat/my-full-stack.git (push)
-upstream    git@github.com:fastapi/full-stack-fastapi-template.git (fetch)
-upstream    git@github.com:fastapi/full-stack-fastapi-template.git (push)
-```
-
-- Pull the latest changes without merging:
-
-```bash
-git pull --no-commit upstream master
-```
->>>>>>> cdf9a654
 
 ![Screenshot of an automated template update PR](img/automated-template-update-prs.png)
 
