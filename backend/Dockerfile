--- conflicted
+++ resolved
@@ -18,6 +18,7 @@
 # Ref: https://docs.astral.sh/uv/guides/integration/docker/#caching
 ENV UV_LINK_MODE=copy
 
+COPY ./scripts/ /app/
 # Install dependencies
 # Ref: https://docs.astral.sh/uv/guides/integration/docker/#intermediate-layers
 RUN --mount=type=cache,target=/root/.cache/uv \
@@ -25,15 +26,11 @@
     --mount=type=bind,source=pyproject.toml,target=pyproject.toml \
     uv sync --frozen --no-install-project
 
+ENV PYTHONUNBUFFERED=1
+
 ENV PYTHONPATH=/app
 
-<<<<<<< HEAD
-ENV PYTHONUNBUFFERED=1
-
-COPY ./scripts/ /app/
-=======
 COPY ./scripts /app/scripts
->>>>>>> b67fb44e
 
 COPY ./pyproject.toml ./uv.lock ./alembic.ini /app/
 
