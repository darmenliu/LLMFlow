FROM python:3.10

WORKDIR /app/

# Install Poetry
RUN curl -sSL https://install.python-poetry.org | POETRY_HOME=/opt/poetry python && \
    cd /usr/local/bin && \
    ln -s /opt/poetry/bin/poetry && \
    poetry config virtualenvs.create false

# Copy poetry.lock* in case it doesn't exist in the repo
COPY ./pyproject.toml ./poetry.lock* /app/

# Allow installing dev dependencies to run tests
ARG INSTALL_DEV=false
RUN bash -c "if [ $INSTALL_DEV == 'true' ] ; then poetry install --no-root ; else poetry install --no-root --only main ; fi"

ENV PYTHONPATH=/app

COPY ./scripts /app/scripts

COPY ./alembic.ini /app/

<<<<<<< HEAD
COPY ./tests-start.sh /app/

=======
>>>>>>> 224d0e31
COPY ./app /app/app

CMD ["fastapi", "run", "--workers", "4", "app/main.py"]<|MERGE_RESOLUTION|>--- conflicted
+++ resolved
@@ -21,11 +21,6 @@
 
 COPY ./alembic.ini /app/
 
-<<<<<<< HEAD
-COPY ./tests-start.sh /app/
-
-=======
->>>>>>> 224d0e31
 COPY ./app /app/app
 
 CMD ["fastapi", "run", "--workers", "4", "app/main.py"]