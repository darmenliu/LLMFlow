from typing import Any

from fastapi import APIRouter, Depends, HTTPException
from sqlmodel import col, delete, func, select

from app import crud
from app.api.deps import (
    CurrentUser,
    SessionDep,
    get_current_active_superuser,
)
from app.core.config import settings
from app.core.security import get_password_hash, verify_password
from app.models import (
    Item,
    Message,
    UpdatePassword,
    User,
    UserCreate,
    UserCreateOpen,
    UserOut,
    UsersOut,
    UserUpdate,
    UserUpdateMe,
)
from app.utils import generate_new_account_email, send_email

router = APIRouter()


@router.get(
    "/", dependencies=[Depends(get_current_active_superuser)], response_model=UsersOut
)
def read_users(session: SessionDep, skip: int = 0, limit: int = 100) -> Any:
    """
    Retrieve users.
    """

    statment = select(func.count()).select_from(User)
    count = session.exec(statment).one()

    statement = select(User).offset(skip).limit(limit)
    users = session.exec(statement).all()

    return UsersOut(data=users, count=count)


@router.post(
    "/", dependencies=[Depends(get_current_active_superuser)], response_model=UserOut
)
def create_user(*, session: SessionDep, user_in: UserCreate) -> Any:
    """
    Create new user.
    """
    user = crud.get_user_by_email(session=session, email=user_in.email)
    if user:
        raise HTTPException(
            status_code=400,
            detail="The user with this username already exists in the system.",
        )

    user = crud.create_user(session=session, user_create=user_in)
    if settings.EMAILS_ENABLED and user_in.email:
        email_data = generate_new_account_email(
            email_to=user_in.email, username=user_in.email, password=user_in.password
        )
        send_email(
            email_to=user_in.email,
            subject=email_data.subject,
            html_content=email_data.html_content,
        )
    return user


@router.patch("/me", response_model=UserOut)
def update_user_me(
    *, session: SessionDep, user_in: UserUpdateMe, current_user: CurrentUser
) -> Any:
    """
    Update own user.
    """

    user_data = user_in.model_dump(exclude_unset=True)
    current_user.sqlmodel_update(user_data)
    session.add(current_user)
    session.commit()
    session.refresh(current_user)
    return current_user


@router.patch("/me/password", response_model=Message)
def update_password_me(
    *, session: SessionDep, body: UpdatePassword, current_user: CurrentUser
) -> Any:
    """
    Update own password.
    """
    if not verify_password(body.current_password, current_user.hashed_password):
        raise HTTPException(status_code=400, detail="Incorrect password")
    if body.current_password == body.new_password:
        raise HTTPException(
            status_code=400, detail="New password cannot be the same as the current one"
        )
    hashed_password = get_password_hash(body.new_password)
    current_user.hashed_password = hashed_password
    session.add(current_user)
    session.commit()
    return Message(message="Password updated successfully")


@router.get("/me", response_model=UserOut)
def read_user_me(session: SessionDep, current_user: CurrentUser) -> Any:
    """
    Get current user.
    """
    return current_user


@router.post("/open", response_model=UserOut)
def create_user_open(session: SessionDep, user_in: UserCreateOpen) -> Any:
    """
    Create new user without the need to be logged in.
    """
    if not settings.USERS_OPEN_REGISTRATION:
        raise HTTPException(
            status_code=403,
            detail="Open user registration is forbidden on this server",
        )
    user = crud.get_user_by_email(session=session, email=user_in.email)
    if user:
        raise HTTPException(
            status_code=400,
            detail="The user with this username already exists in the system",
        )
    user_create = UserCreate.from_orm(user_in)
    user = crud.create_user(session=session, user_create=user_create)
    return user


@router.get("/{user_id}", response_model=UserOut)
def read_user_by_id(
    user_id: int, session: SessionDep, current_user: CurrentUser
) -> Any:
    """
    Get a specific user by id.
    """
    user = session.get(User, user_id)
    if user == current_user:
        return user
    if not current_user.is_superuser:
        raise HTTPException(
            status_code=403,
            detail="The user doesn't have enough privileges",
        )
    return user


@router.patch(
    "/{user_id}",
    dependencies=[Depends(get_current_active_superuser)],
    response_model=UserOut,
)
def update_user(
    *,
    session: SessionDep,
    user_id: int,
    user_in: UserUpdate,
) -> Any:
    """
    Update a user.
    """

    db_user = crud.update_user(session=session, user_id=user_id, user_in=user_in)
    if db_user is None:
        raise HTTPException(
            status_code=404,
            detail="The user with this username does not exist in the system",
        )
    return db_user


@router.delete("/{user_id}")
def delete_user(
    session: SessionDep, current_user: CurrentUser, user_id: int
) -> Message:
    """
    Delete a user.
    """
    user = session.get(User, user_id)
    if not user:
        raise HTTPException(status_code=404, detail="User not found")
<<<<<<< HEAD
    elif user != current_user and not current_user.is_superuser:
        raise HTTPException(
            status_code=403, detail="The user doesn't have enough privileges"
        )
=======

    if (user == current_user and not current_user.is_superuser) or (
        user != current_user and current_user.is_superuser
    ):
        statement = delete(Item).where(Item.owner_id == user_id)
        session.exec(statement)
        session.delete(user)
        session.commit()
        return Message(message="User deleted successfully")
>>>>>>> f3571b6b
    elif user == current_user and current_user.is_superuser:
        raise HTTPException(
            status_code=403, detail="Super users are not allowed to delete themselves"
        )

    statement = delete(Item).where(col(Item.owner_id) == user_id)
    session.exec(statement)  # type: ignore
    session.delete(user)
    session.commit()
    return Message(message="User deleted successfully")<|MERGE_RESOLUTION|>--- conflicted
+++ resolved
@@ -189,22 +189,10 @@
     user = session.get(User, user_id)
     if not user:
         raise HTTPException(status_code=404, detail="User not found")
-<<<<<<< HEAD
     elif user != current_user and not current_user.is_superuser:
         raise HTTPException(
             status_code=403, detail="The user doesn't have enough privileges"
         )
-=======
-
-    if (user == current_user and not current_user.is_superuser) or (
-        user != current_user and current_user.is_superuser
-    ):
-        statement = delete(Item).where(Item.owner_id == user_id)
-        session.exec(statement)
-        session.delete(user)
-        session.commit()
-        return Message(message="User deleted successfully")
->>>>>>> f3571b6b
     elif user == current_user and current_user.is_superuser:
         raise HTTPException(
             status_code=403, detail="Super users are not allowed to delete themselves"
