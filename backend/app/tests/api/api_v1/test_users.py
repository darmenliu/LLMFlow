--- conflicted
+++ resolved
@@ -246,11 +246,7 @@
     )
 
 
-<<<<<<< HEAD
 def test_create_user_open(client: TestClient, mocker: MockerFixture) -> None:
-=======
-def test_create_user_open(client: TestClient, mocker) -> None:
->>>>>>> f3571b6b
     mocker.patch("app.core.config.settings.USERS_OPEN_REGISTRATION", True)
     username = random_email()
     password = random_lower_string()
@@ -266,13 +262,9 @@
     assert created_user["full_name"] == full_name
 
 
-<<<<<<< HEAD
 def test_create_user_open_forbidden_error(
     client: TestClient, mocker: MockerFixture
 ) -> None:
-=======
-def test_create_user_open_forbidden_error(client: TestClient, mocker) -> None:
->>>>>>> f3571b6b
     mocker.patch("app.core.config.settings.USERS_OPEN_REGISTRATION", False)
     username = random_email()
     password = random_lower_string()
@@ -286,13 +278,9 @@
     assert r.json()["detail"] == "Open user registration is forbidden on this server"
 
 
-<<<<<<< HEAD
 def test_create_user_open_already_exists_error(
     client: TestClient, mocker: MockerFixture
 ) -> None:
-=======
-def test_create_user_open_already_exists_error(client: TestClient, mocker) -> None:
->>>>>>> f3571b6b
     mocker.patch("app.core.config.settings.USERS_OPEN_REGISTRATION", True)
     password = random_lower_string()
     full_name = random_lower_string()
