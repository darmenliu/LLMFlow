--- conflicted
+++ resolved
@@ -1,10 +1,6 @@
 import { expect, test } from "@playwright/test"
 import { firstSuperuser, firstSuperuserPassword } from "./config.ts"
-<<<<<<< HEAD
-import { randomEmail } from "./utils/random"
-=======
 import { randomEmail, randomPassword } from "./utils/random"
->>>>>>> 93e83c1a
 import { logInUser, logOutUser, signUpNewUser } from "./utils/user"
 
 const tabs = ["My profile", "Password", "Appearance"]
