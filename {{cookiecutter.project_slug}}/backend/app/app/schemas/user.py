--- conflicted
+++ resolved
@@ -12,13 +12,8 @@
 
 
 # Properties to receive via API on creation
-<<<<<<< HEAD
 class UserCreate(UserBase):
-    email: str
-=======
-class UserCreate(UserBaseInDB):
     email: EmailStr
->>>>>>> 2b9ed933
     password: str
 
 
